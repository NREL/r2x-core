--- conflicted
+++ resolved
@@ -76,11 +76,7 @@
           uv run pre-commit run --all-files
 
   mypy:
-<<<<<<< HEAD
     runs-on: ubuntu-latest
-=======
-    runs-on: ${{ vars.DEFAULT_OS }}
->>>>>>> 96fe0b78
 
     steps:
       - uses: actions/checkout@v4
@@ -98,11 +94,7 @@
           uv run mypy --config-file=pyproject.toml src/
 
   ruff:
-<<<<<<< HEAD
     runs-on: ubuntu-latest
-=======
-    runs-on: ${{ vars.DEFAULT_OS }}
->>>>>>> 96fe0b78
 
     steps:
       - uses: actions/checkout@v4
