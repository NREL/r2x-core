--- conflicted
+++ resolved
@@ -5,19 +5,13 @@
     { name = "pesap", email = "pesap@users.noreply.github.com" },
     { name = "Obika Kodi", email = "kodi.obika@nrel.gov" },
     { name = "Vivienne Liu", email = "vivienne.liu@nrel.gov"},
-<<<<<<< HEAD
     { name = "Kinshuk Panda", email = "7632244+k1nshuk@users.noreply.github.com"},
+    { name = "mcllerena", email = "mcllerena@users.noreply.github.com"},
 ]
 maintainers = [
     { name = "pesap", email = "pesap@users.noreply.github.com" },
     { name = "Kinshuk Panda", email = "7632244+k1nshuk@users.noreply.github.com"},
-=======
     { name = "mcllerena", email = "mcllerena@users.noreply.github.com"},
-]
-maintainers = [
-    { name = "pesap", email = "pesap@users.noreply.github.com" },
-    { name = "mcllerena", email = "mcllerena@users.noreply.github.com"},
->>>>>>> 1272bb2e
 ]
 description = "Extensible framework for building power system model translators with plugin architecture"
 readme = "README.md"
